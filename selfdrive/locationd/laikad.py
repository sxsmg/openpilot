--- conflicted
+++ resolved
@@ -27,11 +27,7 @@
 class Laikad:
 
   def __init__(self, valid_const=("GPS", "GLONASS"), auto_update=False, valid_ephem_types=(EphemerisType.ULTRA_RAPID_ORBIT, EphemerisType.NAV)):
-<<<<<<< HEAD
     self.astro_dog = AstroDog(valid_const=valid_const, use_internet=auto_update, valid_ephem_types=valid_ephem_types)
-=======
-    self.astro_dog = AstroDog(valid_const=valid_const, auto_update=auto_update, valid_ephem_types=valid_ephem_types)
->>>>>>> b68d21e0
     self.gnss_kf = GNSSKalman(GENERATED_DIR)
     self.latest_epoch_fetched = GPSTime(0, 0)
     self.latest_time_msg = None
@@ -94,11 +90,7 @@
       measurement_msg = log.LiveLocationKalman.Measurement.new_message
       if kf_valid and self._first_correct_gps_message:
         # todo temp, remove
-<<<<<<< HEAD
-        cloudlog.error(f"Time until first fix after receiving first correct gps message: {time.time() - self._first_correct_gps_message:.2f}")
-=======
         cloudlog.info(f"Time until first fix after receiving first correct gps message: {time.time() - self._first_correct_gps_message:.2f}")
->>>>>>> b68d21e0
         self._first_correct_gps_message = False
       diff_pos_fix = ''
       if len(pos_fix) > 0:
@@ -167,17 +159,10 @@
 
   def fetch_orbits(self, t: GPSTime):
     if self.latest_epoch_fetched < t + SECS_IN_MIN:
-<<<<<<< HEAD
-      cloudlog.warning("Start to download/parse orbits")
-      orbit_ephems = self.astro_dog.download_parse_orbit_data(t, skip_before_epoch=t - 2 * SECS_IN_HR)
-      if len(orbit_ephems) > 0:
-        cloudlog.warning(f"downloaded and parsed correctly new orbits {len(orbit_ephems)}, Constellations:{set([e.prn[0] for e in orbit_ephems])}")
-=======
       cloudlog.info("Start to download/parse orbits")
       orbit_ephems = self.astro_dog.download_parse_orbit_data(t, skip_before_epoch=t - 2 * SECS_IN_HR)
       if len(orbit_ephems) > 0:
         cloudlog.info(f"downloaded and parsed correctly new orbits {len(orbit_ephems)}, Constellations:{set([e.prn[0] for e in orbit_ephems])}")
->>>>>>> b68d21e0
         self.astro_dog.add_ephems(orbit_ephems, self.astro_dog.orbits)
         latest_orbit = max(orbit_ephems, key=lambda e: e.epoch)  # type: ignore
         self.latest_epoch_fetched = latest_orbit.epoch
