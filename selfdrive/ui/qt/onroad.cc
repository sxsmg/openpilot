--- conflicted
+++ resolved
@@ -374,19 +374,14 @@
 
   // dm icon
   if (!hideDM) {
-<<<<<<< HEAD
-    int dm_icon_x = rightHandDM ? rect().right() -  radius / 2 - (bdr_s * 2) : radius / 2 + (bdr_s * 2);
-    drawIcon(p, dm_icon_x, rect().bottom() - footer_h / 2,
-             dm_img, blackColor(70), dmActive ? 1.0 : 0.2);
-=======
     if (!s->scene.use_ge) {
-    drawIcon(p, radius / 2 + (bdr_s * 2), rect().bottom() - footer_h / 2,
+      int dm_icon_x = rightHandDM ? rect().right() -  radius / 2 - (bdr_s * 2) : radius / 2 + (bdr_s * 2);
+      drawIcon(p, dm_icon_x, rect().bottom() - footer_h / 2,
              isStandstill ? dm_img_ss : dm_img, blackColor(70), dmActive ? 1.0 : 0.2);
     }
     if (isStandstill) {
       drawDriverState(p, s, radius / 2 + (bdr_s * 2), rect().bottom() - footer_h / 2);
     }
->>>>>>> 0d9e7d0c
   }
   p.restore();
 }
