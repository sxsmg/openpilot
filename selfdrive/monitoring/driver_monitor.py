--- conflicted
+++ resolved
@@ -95,11 +95,7 @@
   # no calib for roll
   pitch -= rpy_calib[1]
   yaw -= rpy_calib[2]
-<<<<<<< HEAD
   return roll_net, pitch, yaw, pitchnc, yawnc
-=======
-  return roll_net, pitch, yaw
->>>>>>> 712445c5
 
 class DriverPose():
   def __init__(self, max_trackable):
@@ -128,11 +124,7 @@
     self.settings = settings
 
     # init driver status
-<<<<<<< HEAD
-    # self.wheelpos_learner = RunningStatFilter()
-=======
     self.wheelpos_learner = RunningStatFilter()
->>>>>>> 712445c5
     self.pose = DriverPose(self.settings._POSE_OFFSET_MAX_COUNT)
     self.pose_calibrated = False
     self.blink = DriverBlink()
@@ -149,12 +141,8 @@
     self.distracted_types = []
     self.driver_distracted = False
     self.driver_distraction_filter = FirstOrderFilter(0., self.settings._DISTRACTED_FILTER_TS, self.settings._DT_DMON)
-<<<<<<< HEAD
-    self.wheel_on_right = rhd
-=======
     self.wheel_on_right = False
     self.rhd_toggled = rhd
->>>>>>> 712445c5
     self.face_detected = False
     self.terminal_alert_cnt = 0
     self.terminal_time = 0
@@ -242,16 +230,6 @@
                                             self.settings._POSE_YAW_THRESHOLD_STRICT]) / self.settings._POSE_YAW_THRESHOLD
 
   def update_states(self, driver_state, cal_rpy, car_speed, op_engaged):
-<<<<<<< HEAD
-    # rhd_pred = driver_state.wheelOnRightProb
-    # if car_speed > 0.01:
-    #   self.wheelpos_learner.push_and_update(rhd_pred)
-    # if self.wheelpos_learner.filtered_stat.n > self.settings._WHEELPOS_FILTER_MIN_COUNT:
-    #   self.wheel_on_right = self.wheelpos_learner.filtered_stat.M > self.settings._WHEELPOS_THRESHOLD
-    # else:
-    #   self.wheel_on_right = rhd_pred > self.settings._WHEELPOS_THRESHOLD
-    driver_data = driver_state.rightDriverData if self.wheel_on_right else driver_state.leftDriverData
-=======
     rhd_pred = driver_state.wheelOnRightProb
     if car_speed > 0.01:
       self.wheelpos_learner.push_and_update(rhd_pred)
@@ -260,18 +238,13 @@
     else:
       self.wheel_on_right = rhd_pred > self.settings._WHEELPOS_THRESHOLD
     driver_data = driver_state.rightDriverData if self.rhd_toggled else driver_state.leftDriverData
->>>>>>> 712445c5
     if not all(len(x) > 0 for x in (driver_data.faceOrientation, driver_data.facePosition,
                                     driver_data.faceOrientationStd, driver_data.facePositionStd,
                                     driver_data.readyProb, driver_data.notReadyProb)):
       return
 
     self.face_detected = driver_data.faceProb > self.settings._FACE_THRESHOLD
-<<<<<<< HEAD
     self.pose.roll, self.pose.pitch, self.pose.yaw, self.pose.pitchnc, self.pose.yawnc = face_orientation_from_net(driver_data.faceOrientation, driver_data.facePosition, cal_rpy)
-=======
-    self.pose.roll, self.pose.pitch, self.pose.yaw = face_orientation_from_net(driver_data.faceOrientation, driver_data.facePosition, cal_rpy)
->>>>>>> 712445c5
     if self.wheel_on_right:
       self.pose.yaw *= -1
     self.pose.pitch_std = driver_data.faceOrientationStd[0]
